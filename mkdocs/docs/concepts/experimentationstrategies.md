--- conflicted
+++ resolved
@@ -8,17 +8,10 @@
 
 ## Testing pattern
 
-<<<<<<< HEAD
-Testing pattern defines the number of app versions evaluated in the experiment and the logic used to determine the winner. Iter8 supports `Canary` and `Conformance` testing patterns.
-
-=== "Canary"
-    `Canary` testing involves two versions, a `baseline` and a `candidate`. In a `Canary` experiment, Iter8 assesses if versions satisfy the objectives[^1] specified in the experiment. If `candidate` satisfies objectives, then `candidate` is the winner; else, if `baseline` satisfies the objectives, then `baseline` is the winner; else, there is no winner.
-=======
 Testing pattern defines the number of app versions evaluated in the experiment and the logic used to determine the `winner`. Iter8 supports `Canary` and `Conformance` testing patterns.
 
 === "Canary"
     `Canary` testing involves two versions, a `baseline` and a `candidate`. In a `Canary` experiment, Iter8 assesses if versions satisfy the objectives[^1] specified in the experiment. If `candidate` satisfies objectives, then `candidate` is the `winner`; else, if `baseline` satisfies the objectives, then `baseline` is the `winner`; else, there is no `winner`.
->>>>>>> 69468920
 
     ![Canary](/assets/images/canary-progressive-kubectl.png)
 
@@ -26,11 +19,7 @@
         Try a [`Canary` experiment](/getting-started/quick-start/with-knative/).
 
 === "Conformance"
-<<<<<<< HEAD
-    `Conformance` testing involves a single version, a `baseline`. Iter8 assesses if the `baseline` satisfies the objectives specified in the experiment. If it does, then `baseline` is the winner; else, there is no winner.
-=======
     `Conformance` testing involves a single version, a `baseline`. Iter8 assesses if the `baseline` satisfies the objectives specified in the experiment. If it does, then `baseline` is the `winner`; else, there is no `winner`.
->>>>>>> 69468920
 
     ![Conformance](/assets/images/conformance.png)
 
@@ -42,11 +31,7 @@
 Deployment pattern determines how traffic is split between versions. Iter8 supports `Progressive` and `FixedSplit` deployment patterns.
 
 === "Progressive"
-<<<<<<< HEAD
-    `Progressive` deployment incrementally shift traffic towards the winner over multiple iterations.
-=======
     `Progressive` deployment incrementally shift traffic towards the `winner` over multiple iterations.
->>>>>>> 69468920
 
     ![Canary](/assets/images/canary-progressive-helm.png)
 
@@ -84,11 +69,7 @@
 
 ## Version promotion
 
-<<<<<<< HEAD
-Iter8 can optionally `promote` a version at the end of an experiment. The version recommended for promotion is the winner if a winner has been found. If not, the version recommended for promotion is the `baseline`. As part of version promotion, Iter8 can configure Kubernetes resources by installing or upgrading `Helm` charts, building and applying `Kustomize` resources, or using the `kubectl` CLI to apply YAML/JSON resource manifests and perform other cleanup actions such as resource deletion.
-=======
 Iter8 can optionally `promote` a version at the end of an experiment. The version recommended for promotion is the `winner` if a `winner` has been found. If not, the version recommended for promotion is the `baseline`. As part of version promotion, Iter8 can configure Kubernetes resources by installing or upgrading `Helm` charts, building and applying `Kustomize` resources, or using the `kubectl` CLI to apply YAML/JSON resource manifests and perform other cleanup actions such as resource deletion.
->>>>>>> 69468920
 
 === "Helm"
     An experiment that uses `helm upgrade` for version promotion is illustrated below.
