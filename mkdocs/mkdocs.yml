site_name: Iter8
site_url: https://iter8.tools/latest
site_author: Srinivasan Parthasarathy
site_description: >-
  Safely rollout new versions of apps and ML models. Maximize business value with each release.
  Load testing with SLO validation. A/B(/n) testing for business growth. Quick start in 2 mins.

# Repository
repo_name: iter8-tools/iter8
repo_url: https://github.com/iter8-tools/iter8
edit_uri: edit/master/mkdocs/docs

# Configuration
theme:
  name: material
  custom_dir: overrides

  # 404 page
  # static_templates:
  # - 404.html

  # Don't include MkDocs' JavaScript
  include_search_page: false
  search_index_only: true

  # Default values, taken from mkdocs_theme.yml
  language: en
  features:
  - navigation.instant
  - navigation.sections
  - navigation.tabs
  - navigation.top
  - navigation.indexes
  palette:
  - scheme: default
    primary: black
    accent: deep purple
  font:
    text: Roboto
    code: Roboto Mono
  favicon: images/favicon.png
  logo: images/logo.svg

# Plugins
plugins:
- search
- minify:
    minify_html: true
- mike

# Customization
extra:
  # Google Analytics
  analytics:
    provider: google
    property: UA-152813895-1

  title: Kubernetes Release Engineering
  version:
    provider: mike
  social:
  - icon: fontawesome/brands/github
    link: https://github.com/iter8-tools/iter8
  - icon: fontawesome/brands/slack
    link: https://join.slack.com/t/iter8-tools/shared_invite/zt-awl2se8i-L0pZCpuHntpPejxzLicbmw

  generator: false

copyright: Iter8 is open-source and available under the Apache 2 License.

# Extensions
markdown_extensions:
- admonition
- abbr
- attr_list
- def_list
- footnotes
- meta
- md_in_html
- toc:
    permalink: true
- pymdownx.arithmatex:
    generic: true
- pymdownx.betterem:
    smart_enable: all
- pymdownx.caret
- pymdownx.critic
- pymdownx.details
- pymdownx.emoji:
    emoji_index: !!python/name:materialx.emoji.twemoji
    emoji_generator: !!python/name:materialx.emoji.to_svg
- pymdownx.highlight
- pymdownx.inlinehilite
- pymdownx.keys
- pymdownx.magiclink:
    repo_url_shorthand: true
    user: iter8-tools
    repo: iter8
- pymdownx.mark
- pymdownx.smartsymbols
- pymdownx.superfences:
    custom_fences:
    - name: mermaid
      class: mermaid
      format: !!python/name:pymdownx.superfences.fence_code_format
- pymdownx.tabbed:
    alternate_style: true 
- pymdownx.tasklist:
    custom_checkbox: true
- pymdownx.tilde

# Page tree
nav:
- Home: index.md
- Getting Started:
  - Your first experiment: getting-started/your-first-experiment.md
  - Install Iter8: getting-started/install.md
  - Concepts: getting-started/concepts.md
  - v0.8 tech preview: getting-started/v0.8.md
  - Get help: getting-started/help.md
- Tutorials:
  - Load test with SLOs:
    - Overview: tutorials/load-test/overview.md
    - Request generation: tutorials/load-test/requests.md
    - HTTP POST with payload: tutorials/load-test/payload.md
<<<<<<< HEAD
    - Percentiles and SLOs: tutorials/load-test/percentilesandslos.md
    - Community:
      - Knative:
        - HTTP GET endpoint: tutorials/load-test/community/knative/loadtest.md
=======
    - Error codes, percentiles and SLOs: tutorials/load-test/percentilesandslos.md
>>>>>>> 01925740
  - Other Experiment Types:
    - SLOs with Prometheus: tutorials/slos-with-prometheus.md
    - A/B(/n) testing: tutorials/abn.md
    - Chaos testing with SLOs: tutorials/chaos.md
    - Mirroring: tutorials/mirroring.md
    - Percentage traffic-split: tutorials/traffic-percent.md
    - Session affinity: tutorials/session-affinity.md
    - Gradual traffic shifting: tutorials/gradual-traffic-shifting.md
- User guide:
  - Topics:
    - Iter8 hub: user-guide/topics/iter8hub.md
    - Metrics: user-guide/topics/metrics.md
    - SLOs: user-guide/topics/slos.md
    - Version numbering: user-guide/topics/versionnumbering.md
    - Conditional task execution: user-guide/topics/conditional.md
  - Commands: 
    - iter8: user-guide/commands/iter8.md
    - iter8 hub: user-guide/commands/iter8_hub.md
    - iter8 run: user-guide/commands/iter8_run.md
    - iter8 assert: user-guide/commands/iter8_assert.md
    - iter8 report: user-guide/commands/iter8_report.md
    - iter8 gen: user-guide/commands/iter8_gen.md
    - iter8 gen k8s: user-guide/commands/iter8_gen_k8s.md
    - iter8 version: user-guide/commands/iter8_version.md
    - iter8 k: user-guide/commands/iter8_k.md
    - iter8 k get: user-guide/commands/iter8_k_get.md
    - iter8 k assert: user-guide/commands/iter8_k_assert.md
    - iter8 k report: user-guide/commands/iter8_k_report.md
    - iter8 k logs: user-guide/commands/iter8_k_logs.md
    - iter8 k delete: user-guide/commands/iter8_k_delete.md
  - Tasks:
    - gen-load-and-collect-metrics: user-guide/tasks/collect.md
    - assess-app-versions: user-guide/tasks/assess.md
    - run (a bash script): user-guide/tasks/run.md
- Contributing: contributing.md
- Roadmap: roadmap.md
- News: news.md
- Community: community.md<|MERGE_RESOLUTION|>--- conflicted
+++ resolved
@@ -123,14 +123,10 @@
     - Overview: tutorials/load-test/overview.md
     - Request generation: tutorials/load-test/requests.md
     - HTTP POST with payload: tutorials/load-test/payload.md
-<<<<<<< HEAD
-    - Percentiles and SLOs: tutorials/load-test/percentilesandslos.md
+    - Error codes, percentiles and SLOs: tutorials/load-test/percentilesandslos.md
     - Community:
       - Knative:
         - HTTP GET endpoint: tutorials/load-test/community/knative/loadtest.md
-=======
-    - Error codes, percentiles and SLOs: tutorials/load-test/percentilesandslos.md
->>>>>>> 01925740
   - Other Experiment Types:
     - SLOs with Prometheus: tutorials/slos-with-prometheus.md
     - A/B(/n) testing: tutorials/abn.md
