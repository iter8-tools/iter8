#!/bin/bash

set -e 

# Step 0: Ensure environment and arguments are well-defined

## 0(a). Ensure ITER8 environment variable is set
if [[ -z ${ITER8} ]]; then
    echo "ITER8 environment variable needs to be set to the root folder of Iter8"
    exit 1
else
    echo "ITER8 is set to " $ITER8
fi

## 0(b). Ensure Kubernetes cluster is available
KUBERNETES_STATUS=$(kubectl version | awk '/^Server Version:/' -)
if [[ -z ${KUBERNETES_STATUS} ]]; then
    echo "Kubernetes cluster is unavailable"
    exit 1
else
    echo "Kubernetes cluster is available"
fi


## 0(c). Ensure Kustomize v3 or v4 is available
KUSTOMIZE_VERSION=$(kustomize version | cut -f 1 | cut -d/ -f 2 | cut -d. -f 1)
if [[ $KUSTOMIZE_VERSION == "v3" || $KUSTOMIZE_VERSION == "v4" ]]; then
    echo "Kustomize ${KUSTOMIZE_VERSION} is available"
else
    echo "Kustomize Version found: $KUSTOMIZE_VERSION"
    echo "Kustomize v3 or v4 is not available"
    echo "Get Kustomize v4 from https://kubectl.docs.kubernetes.io/installation/kustomize/"
    exit 1
fi

## 0(d). Ensure network layer is supported
NETWORK_LAYERS="istio contour gloo kourier"
if [[ ! " ${NETWORK_LAYERS[@]} " =~ " ${1} " ]]; then
    echo "Network Layer ${1} unsupported"
    echo "Use one of istio, gloo, kourier, contour"
    exit 1
fi

# Step 1: Export correct tags for install artifacts
export TAG=v0.2.5
export KNATIVE_TAG=v0.21.0

# Step 2: Install Knative (https://knative.dev/docs/install/any-kubernetes-cluster/#installing-the-serving-component)

# 2(a). Install the Custom Resource Definitions (aka CRDs):
echo "Installing Knative CRDs"

kubectl apply --filename https://github.com/knative/serving/releases/download/${KNATIVE_TAG}/serving-crds.yaml

# 2(b). Install the core components of Serving (see below for optional extensions):

echo "Installing Knative core components"

kubectl apply --filename https://github.com/knative/serving/releases/download/${KNATIVE_TAG}/serving-core.yaml


# Step 3: Monitor the Knative components until all of the components are `Running` or `Completed`:
echo "Waiting for all Knative-serving pods to be running..."
sleep 10 # allowing enough time for resource creation
kubectl wait --for condition=ready --timeout=300s pods --all -n knative-serving

# Step 4: Install a network layer
if [[ "istio" == ${1} ]]; then
    ##########Installing ISTIO ###########
    echo "Installing Istio for Knative"
    WORK_DIR=$(pwd)
    TEMP_DIR=$(mktemp -d)
    cd $TEMP_DIR
    curl -L https://istio.io/downloadIstio | ISTIO_VERSION=1.8.2 sh -
    cd istio-1.8.2
    export PATH=$PWD/bin:$PATH
    cd $WORK_DIR
    curl -L https://raw.githubusercontent.com/iter8-tools/iter8/${TAG}/samples/knative/quickstart/istio-minimal-operator.yaml | istioctl install -y -f -

    kubectl apply --filename https://github.com/knative/net-istio/releases/download/${KNATIVE_TAG}/release.yaml
    echo "Istio installed successfully"
    

elif [[ "contour" == ${1} ]]; then
    ##########Installing CONTOUR ###########
    echo "Installing Contour for Knative"
    # Install a properly configured Contour:
    kubectl apply --filename https://github.com/knative/net-contour/releases/download/${KNATIVE_TAG}/contour.yaml

    # Install the Knative Contour controller:
    kubectl apply --filename https://github.com/knative/net-contour/releases/download/${KNATIVE_TAG}/net-contour.yaml

    # Configure Knative Serving to use Contour by default:
    kubectl patch configmap/config-network \
    --namespace knative-serving \
    --type merge \
    --patch '{"data":{"ingress.class":"contour.ingress.networking.knative.dev"}}'
    echo "Contour installed successfully"

elif [[ "gloo" == ${1} ]]; then
    ##########Installing GLOO ###########
    echo "Installing Gloo for Knative"
    # Install Gloo and the Knative integration:
    curl -sL https://run.solo.io/gloo/install | sh
    export PATH=$HOME/.gloo/bin:$PATH
    glooctl install knative --install-knative=false
    echo "Gloo installed successfully"
    
elif [[ "kourier" == ${1} ]]; then
    ##########Installing KOURIER ###########
    echo "Installing Kourier for Knative"
    
    # Install the Knative Kourier controller:
    kubectl apply --filename https://github.com/knative/net-kourier/releases/download/${KNATIVE_TAG}/kourier.yaml

    # Configure Knative Serving to use Kourier by default:
    kubectl patch configmap/config-network \
    --namespace knative-serving \
    --type merge \
    --patch '{"data":{"ingress.class":"kourier.ingress.networking.knative.dev"}}'
    echo "Kourier installed successfully"
fi

<<<<<<< HEAD
# Step 4: Export correct tag for install artifacts
export TAG="${TAG:-v0.2.5}"
echo "TAG is $TAG"

=======
>>>>>>> 8a3f1450
# Step 5: Install iter8-monitoring
echo "Installing iter8-monitoring"
kustomize build github.com/iter8-tools/iter8/install/monitoring/prometheus-operator/?ref=${TAG} | kubectl apply -f -
kubectl wait crd -l creator=iter8 --for condition=established --timeout=120s
kustomize build github.com/iter8-tools/iter8/install/monitoring/prometheus/?ref=${TAG} | kubectl apply -f - 

# Step 6: Install Iter8 for Knative
echo "Installing Iter8 for Knative"
kustomize build github.com/iter8-tools/iter8/install/?ref=${TAG} | kubectl apply -f -
kubectl wait crd -l creator=iter8 --for condition=established --timeout=120s
kustomize build github.com/iter8-tools/iter8/install/iter8-metrics/?ref=${TAG} | kubectl apply -f -

# Step 7: Verify Iter8 installation
echo "Verifying installation"
kubectl wait --for condition=ready --timeout=300s pods --all -n knative-serving
kubectl wait --for condition=ready --timeout=300s pods --all -n iter8-system
kubectl wait --for condition=ready --timeout=300s pods --all -n iter8-monitoring<|MERGE_RESOLUTION|>--- conflicted
+++ resolved
@@ -121,13 +121,6 @@
     echo "Kourier installed successfully"
 fi
 
-<<<<<<< HEAD
-# Step 4: Export correct tag for install artifacts
-export TAG="${TAG:-v0.2.5}"
-echo "TAG is $TAG"
-
-=======
->>>>>>> 8a3f1450
 # Step 5: Install iter8-monitoring
 echo "Installing iter8-monitoring"
 kustomize build github.com/iter8-tools/iter8/install/monitoring/prometheus-operator/?ref=${TAG} | kubectl apply -f -
