--- conflicted
+++ resolved
@@ -68,13 +68,8 @@
     # get iter8ctl;
     # among other things, this Iter8 CLI can help verify that 
     # the experiment completed successfully.
-<<<<<<< HEAD
-    - name: Install iter8ctl
+    - name: Get iter8ctl
       run: sudo GO111MODULE=on GOBIN=/usr/local/bin go get github.com/iter8-tools/etc3/iter8ctl@mergerepos
-=======
-    - name: Get iter8ctl
-      run: sudo GO111MODULE=on GOBIN=/usr/local/bin go get github.com/iter8-tools/iter8ctl@v0.1.6
->>>>>>> ee220375
 
 
     # install Helm locally
