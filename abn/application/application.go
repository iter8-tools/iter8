package application

// application.go - type of application

import (
	"encoding/json"
	"errors"
	"fmt"
	"strings"

	"github.com/iter8-tools/iter8/base/log"
	"github.com/iter8-tools/iter8/base/summarymetrics"
)

// Application is an application observed in a kubernetes cluster
type Application struct {
	// Name is of the form namespace/Name where the Name is the value of the label app.kubernetes.io/Name
	Name string `json:"name" yaml:"name"`
	// Tracks is map from application track identifier to version name
	Tracks Tracks `json:"tracks" yaml:"tracks"`
	// Versions maps version name to version data (a set of metrics)
	Versions `json:"versions" yaml:"versions"`
}

// Versions is a map of the version name to a version object
type Versions map[string]*Version

// Tracks is map of track identifiers to version names
type Tracks map[string]string

// NewApplication returns a new Application object with name
func NewApplication(name string) *Application {
	return &Application{
		Name:     name,
		Versions: Versions{},
		Tracks:   Tracks{},
	}
}

// ClearTracks clears the mapping of track identfiers to version names
func (a *Application) ClearTracks() {
	a.Tracks = Tracks{}
}

// GetVersion returns the Version object corresponding to a given version name
// If no corresponding version object exists, a new one will be created when allowNew is set to true
// returns the version object and a boolean indicating whether or not a new version was created or not
func (a *Application) GetVersion(version string, allowNew bool) (*Version, bool) {
	if version == "" {
		log.Logger.WithStackTrace("GetVersion requires non empty field").Error("version is empty")
		return nil, false
	}
	v, ok := a.Versions[version]
	if !ok {
		if allowNew {
			v = &Version{
				Metrics: map[string]*summarymetrics.SummaryMetric{},
			}
<<<<<<< HEAD
			log.Logger.Debugf("GetVersion no data found; returning %+v", v)
=======
			log.Logger.Debugf("GetVersion no data found; creating %+v", v)
>>>>>>> 5c18637c
			a.Versions[version] = v
			return v, true
		}
		return nil, false
	}

	log.Logger.Debugf("GetVersion returning %+v", v)
	return v, false
}

// UnmarshalJSON unmarshals an application from a byte array. This is a
// custom JSON unmarshaller to ensurer that maps are initialized
func (a *Application) UnmarshalJSON(data []byte) error {
	// use type alias to avoid infinite loop
	type Alias Application
	aux := &struct{ *Alias }{Alias: (*Alias)(a)}

	if err := json.Unmarshal(data, &aux); err != nil {
		return err
	}

	// initialize a.Versions if not already
	if a.Versions == nil {
		a.Versions = Versions{}
	}
	for _, v := range a.Versions {
		if v.Metrics == nil {
			v.Metrics = map[string]*summarymetrics.SummaryMetric{}
		}
	}

	return nil
}

// MarshalJSON creates a JSONified byte array out of application
func (a *Application) MarshalJSON() ([]byte, error) {
	// use type Alias to avoid inifinite loop
	type Alias Application
	rawData, err := json.Marshal(&struct{ *Alias }{Alias: (*Alias)(a)})
	if err != nil {
		return rawData, err
	}

	// remove untracked versions if the rawData is too large
	if len(rawData) > maxApplicationDataBytes {
		deleteUntrackedVersions(a)
		rawData, err = json.Marshal(&struct{ *Alias }{Alias: (*Alias)(a)})
		if err != nil {
			return rawData, err
		}
	}

	// if it is still too large, return an error
	if len(rawData) > maxApplicationDataBytes {
		return rawData, errors.New("application data too large")
	}

	return rawData, nil
}

// String returns a string representation of the Application
func (a *Application) String() string {
	tracks := []string{}
	for t, v := range a.Tracks {
		tracks = append(tracks, t+" -> "+v)
	}

	versions := []string{}
	for version := range a.Versions {
		versions = append(versions, version)
	}

	return fmt.Sprintf("Application %s:\n\t%s\n\t%s", a.Name,
		"tracks: ["+strings.Join(tracks, ",")+"]",
		"versions: ["+strings.Join(versions, ",")+"]",
	)
}<|MERGE_RESOLUTION|>--- conflicted
+++ resolved
@@ -56,11 +56,7 @@
 			v = &Version{
 				Metrics: map[string]*summarymetrics.SummaryMetric{},
 			}
-<<<<<<< HEAD
-			log.Logger.Debugf("GetVersion no data found; returning %+v", v)
-=======
 			log.Logger.Debugf("GetVersion no data found; creating %+v", v)
->>>>>>> 5c18637c
 			a.Versions[version] = v
 			return v, true
 		}
