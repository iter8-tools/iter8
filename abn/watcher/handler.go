package watcher

import (
	"context"
	"encoding/json"
	"errors"
	"fmt"
	"regexp"
	"strings"

	abnapp "github.com/iter8-tools/iter8/abn/application"
	"github.com/iter8-tools/iter8/abn/k8sclient"
	"github.com/iter8-tools/iter8/base/log"
	corev1 "k8s.io/api/core/v1"
	metav1 "k8s.io/apimachinery/pkg/apis/meta/v1"
	"k8s.io/apimachinery/pkg/apis/meta/v1/unstructured"
	"k8s.io/apimachinery/pkg/labels"
	"k8s.io/apimachinery/pkg/runtime/schema"
	"k8s.io/client-go/dynamic/dynamicinformer"
)

const (
	versionLabel   = "app.kubernetes.io/version"
	iter8Finalizer = "iter8.tools/finalizer"
)

var (
	applicationNameRE = regexp.MustCompile(`-candidate-[123456789]\d*$`)
)

// handle constructs the application object from the objects currently in the cluster
<<<<<<< HEAD
func handle(action string, obj *unstructured.Unstructured, config serviceConfig, informerFactories map[string]dynamicinformer.DynamicSharedInformerFactory) {
	log.Logger.Tracef("handle %s called", action)
	defer log.Logger.Trace("handle completed")

	// get object from cluster (even through we have an unstructured.Unstructured, it is really only the metadata; to get the full object we need to fetch it from the cluster)
	obj, err := getUnstructuredObject(obj)
=======
func handle(obj *unstructured.Unstructured, config serviceConfig, informerFactories map[string]dynamicinformer.DynamicSharedInformerFactory, gvr schema.GroupVersionResource) {
	log.Logger.Tracef("handle called")
	defer log.Logger.Trace("handle completed")

	// get object from cluster (even through we have an unstructured.Unstructured, it is really only the metadata; to get the full object we need to fetch it from the cluster)
	obj, err := getUnstructuredObject(obj, gvr)
>>>>>>> 5c18637c
	if err != nil {
		log.Logger.Debug("unable to fetch object from cluster")
		return
	}

	// add finalizer IF object not being deleted AND finalizer not already there
	if obj.GetDeletionTimestamp() == nil && !containsString(obj.GetFinalizers(), iter8Finalizer) {
		obj.SetFinalizers(append(obj.GetFinalizers(), iter8Finalizer))
		log.Logger.Debug("adding Iter8 finalizer")
<<<<<<< HEAD
		_, err := updateUnstructuredObject(obj)
=======
		_, err := updateUnstructuredObject(obj, gvr)
>>>>>>> 5c18637c
		if err != nil {
			log.Logger.Warn("unable to add finalizer: ", err.Error())
		}
		return // UPDATE action will trigger handle() to do remaining work
	}

	application := getApplicationNameFromObjectName(obj.GetName())
	namespace := obj.GetNamespace()
	version, _ := getVersion(obj)
	log.Logger.Tracef("handle called for %s/%s (%s))", namespace, application, version)

	// get application configuration
	appConfig := getApplicationConfig(namespace, application, config)
	if appConfig == nil {
<<<<<<< HEAD
		// we found a resource that is not part of an a/b/n test; ignore the object
		log.Logger.Debugf("object for application %s/%s has no a/b/n configuration", namespace, application)
=======
		// we found a resource that is not part of an A/B/n test; ignore the object
		log.Logger.Debugf("object for application %s/%s has no A/B/n configuration", namespace, application)
>>>>>>> 5c18637c
		return
	}

	// get the objects related to the application (using the appConfig as a guide)
	applicationObjs := getApplicationObjects(namespace, application, *appConfig, informerFactories)
	log.Logger.Debugf("identified %d related objects", len(applicationObjs))

	// update the application object by updating the mapping of track to version
	//   get the current application
	a, _ := abnapp.Applications.Read(namespace + "/" + application)

	abnapp.Applications.Lock(namespace + "/" + application)
	defer abnapp.Applications.Unlock(namespace + "/" + application)

	//   clear the current mapping
	a.ClearTracks()

	//   for each track, find the version (from cluster objects) and update the mapping
<<<<<<< HEAD
	for _, track := range trackNames(application, *appConfig) {
		log.Logger.Trace("updateApplication for track ", track)
		version, ok := isTrackReady(track, applicationObjs[track], len(appConfig.Resources))
		log.Logger.Trace("updateApplication for track ", track, " found version ", version, " ", ok)
		if ok {
=======
	for _, track := range getTrackNames(application, *appConfig) {
		log.Logger.Trace("updateApplication for track ", track)
		version := isTrackReady(track, applicationObjs[track], len(appConfig.Resources))
		log.Logger.Trace("updateApplication for track ", track, " found version ", version)
		if version != "" {
>>>>>>> 5c18637c
			a.GetVersion(version, true)
			a.Tracks[track] = version
		}
	}

	log.Logger.Debugf("updated application track map: %s/%s --> %v", namespace, application, a.Tracks)

	if obj.GetDeletionTimestamp() != nil && containsString(obj.GetFinalizers(), iter8Finalizer) {
		// if object is being deleted remove the Iter8 finalizer
		// do here (at end) after updating the ApplicationsMap
		log.Logger.Debug("removing Iter8 finalizer")
		obj.SetFinalizers(removeIter8Finalizer(obj.GetFinalizers()))
<<<<<<< HEAD
		_, err := updateUnstructuredObject(obj)
=======
		_, err := updateUnstructuredObject(obj, gvr)
>>>>>>> 5c18637c
		if err != nil {
			log.Logger.Warn("unable to remove finalizer: ", err.Error())
		}
	}
}

func removeIter8Finalizer(finalizers []string) []string {
	for i, v := range finalizers {
		if v == iter8Finalizer {
			return append(finalizers[:i], finalizers[i+1:]...)
		}
	}
	return finalizers
}

// getApplicationFromObjectName converts the name of the object to the application name
// it converts a name of the form: app[-candidate-index] to a name of the form: app
func getApplicationNameFromObjectName(name string) string {
	locations := applicationNameRE.FindStringIndex(name)
	if len(locations) == 0 {
		return name
	}
	return name[:locations[0]]
}

// getVersion gets application version from VERSION_LABEL label on an object
func getVersion(obj *unstructured.Unstructured) (string, bool) {
	labels := obj.GetLabels()
	v, ok := labels[versionLabel]
	return v, ok
}

func isObjectReady(obj *unstructured.Unstructured, gvr schema.GroupVersionResource, condition *string) bool {
	// no condition to check; is ready
	if condition == nil {
		return true
	}

<<<<<<< HEAD
	// get ConditionStatus
=======
>>>>>>> 5c18637c
	cs, err := getConditionStatus(obj, *condition)
	if err != nil {
		log.Logger.Error("unable to get status: ", err.Error())
		return false
	}
	if strings.EqualFold(*cs, string(corev1.ConditionTrue)) {
		return true
	}

<<<<<<< HEAD
	// condition not True
=======
	// condition not true
>>>>>>> 5c18637c
	return false
}

// TODO rewrite using NestedStringMap
func getConditionStatus(obj *unstructured.Unstructured, conditionType string) (*string, error) {
<<<<<<< HEAD

	if obj == nil {
		return nil, errors.New("no object")
	}

	obj.GetNamespace()

	resultJSON, err := obj.MarshalJSON()
	if err != nil {
		return nil, err
	}

=======
	if obj == nil {
		return nil, errors.New("no object")
	}

	resultJSON, err := obj.MarshalJSON()
	if err != nil {
		return nil, err
	}

>>>>>>> 5c18637c
	resultObj := make(map[string]interface{})
	err = json.Unmarshal(resultJSON, &resultObj)
	if err != nil {
		return nil, err
	}

	// get object status
	objStatusInterface, ok := resultObj["status"]
	if !ok {
		return nil, errors.New("object does not contain a status")
	}
	objStatus := objStatusInterface.(map[string]interface{})

	conditionsInterface, ok := objStatus["conditions"]
	if !ok {
		return nil, errors.New("object status does not contain conditions")
	}
	conditions := conditionsInterface.([]interface{})
	for _, conditionInterface := range conditions {
		condition := conditionInterface.(map[string]interface{})
		cTypeInterface, ok := condition["type"]
		if !ok {
			return nil, errors.New("condition does not have a type")
		}
		cType := cTypeInterface.(string)
		if strings.EqualFold(cType, conditionType) {
			conditionStatusInterface, ok := condition["status"]
			if !ok {
				return nil, fmt.Errorf("condition %s does not have a value", cType)
			}
			conditionStatus := conditionStatusInterface.(string)
			return &conditionStatus, nil
		}
	}
	return nil, errors.New("expected condition not found")
}

// trackObject is information about an object found to correspond to a track
type trackObject struct {
	gvr       schema.GroupVersionResource
	condition *string
	object    *unstructured.Unstructured
}

// getApplicationObjects identifies a list of objects related to application based on the name
func getApplicationObjects(namespace string, application string, appConfig appDetails, informerFactories map[string]dynamicinformer.DynamicSharedInformerFactory) map[string][]trackObject {
<<<<<<< HEAD

	// initialize
	var trackToObjectList = map[string][]trackObject{}
	tracks := trackNames(application, appConfig)
=======
	// initialize
	var trackToObjectList = map[string][]trackObject{}
	tracks := getTrackNames(application, appConfig)
>>>>>>> 5c18637c
	for _, track := range tracks {
		trackToObjectList[track] = []trackObject{}
	}

	// get objects by resource type
	for _, r := range appConfig.Resources {
		lister := informerFactories[namespace].ForResource(r.GroupVersionResource).Lister()
		objs, err := lister.List(labels.NewSelector())
		if err != nil {
			// no such objects; can happen if not deployed
			continue
		}
		// reduce to only those that match expectedObjectNames
		// all objects are of the same type but for different tracks
		for _, obj := range objs {
			ao := obj.(*unstructured.Unstructured)
			if ao.GetDeletionTimestamp() != nil {
				// if being deleted, ignore
				continue
			}
			name := ao.GetName()
			_, ok := trackToObjectList[name]
			if !ok {
				// object is not associated with a known track; ignore
				continue
			}
			// create trackObject and add to list of objects for track
			trackToObjectList[name] = append(trackToObjectList[name], trackObject{gvr: r.GroupVersionResource, condition: r.Condition, object: ao})
		}
	}

	return trackToObjectList
}

// isTrackReady checks that all expected objects for the track exist, that the version is defined (consistently) and that the objects are ready
<<<<<<< HEAD
func isTrackReady(track string, trackObjects []trackObject, expectedNumberTrackObjects int) (string, bool) {

	// all objects exist
	if len(trackObjects) != expectedNumberTrackObjects {
		log.Logger.Debugf("expected %d objects; found %d (track: %s)", expectedNumberTrackObjects, len(trackObjects), track)
		return "", false
=======
func isTrackReady(track string, trackObjects []trackObject, expectedNumberTrackObjects int) string {
	// all objects exist
	if len(trackObjects) != expectedNumberTrackObjects {
		log.Logger.Debugf("expected %d objects; found %d (track: %s)", expectedNumberTrackObjects, len(trackObjects), track)
		return ""
>>>>>>> 5c18637c
	}

	// single version identified on at least one object
	var version string
	for _, to := range trackObjects {
		v, ok := getVersion(to.object)
		if ok {
			if version != "" && version != v {
				// different versions on resources of the same track
				log.Logger.Debugf("inconsistent value for label %s (track: %s)", versionLabel, track)
<<<<<<< HEAD
				return "", false
=======
				return ""
>>>>>>> 5c18637c
			}
			version = v
		}
	}
	if version == "" {
		log.Logger.Debugf("no value for label %s found (track: %s)", versionLabel, track)
<<<<<<< HEAD
		return "", false
=======
		return ""
>>>>>>> 5c18637c
	}

	// all objects are ready
	for _, to := range trackObjects {
		if !isObjectReady(to.object, to.gvr, to.condition) {
			log.Logger.Debugf("no object found of type %v (track: %s)", to.gvr, track)
<<<<<<< HEAD
			return "", false
		}
	}

	return version, true
}

func updateUnstructuredObject(uObj *unstructured.Unstructured) (*unstructured.Unstructured, error) {
	gvr, err := k8sclient.Client.GVR(uObj)
	if err != nil {
		return nil, err
	}

	updatedObj, err := k8sclient.Client.Dynamic().
		Resource(*gvr).Namespace(uObj.GetNamespace()).
=======
			return ""
		}
	}

	return version
}

func updateUnstructuredObject(uObj *unstructured.Unstructured, gvr schema.GroupVersionResource) (*unstructured.Unstructured, error) {
	updatedObj, err := k8sclient.Client.Dynamic().
		Resource(gvr).Namespace(uObj.GetNamespace()).
>>>>>>> 5c18637c
		Update(
			context.TODO(),
			uObj,
			metav1.UpdateOptions{},
		)

	return updatedObj, err
}

<<<<<<< HEAD
func getUnstructuredObject(uObj *unstructured.Unstructured) (*unstructured.Unstructured, error) {
	gvr, err := k8sclient.Client.GVR(uObj)
	if err != nil {
		return nil, err
	}

	obj, err := k8sclient.Client.Dynamic().
		Resource(*gvr).Namespace(uObj.GetNamespace()).
=======
func getUnstructuredObject(uObj *unstructured.Unstructured, gvr schema.GroupVersionResource) (*unstructured.Unstructured, error) {
	obj, err := k8sclient.Client.Dynamic().
		Resource(gvr).Namespace(uObj.GetNamespace()).
>>>>>>> 5c18637c
		Get(
			context.TODO(),
			uObj.GetName(),
			metav1.GetOptions{},
		)

	return obj, err
}<|MERGE_RESOLUTION|>--- conflicted
+++ resolved
@@ -29,21 +29,12 @@
 )
 
 // handle constructs the application object from the objects currently in the cluster
-<<<<<<< HEAD
-func handle(action string, obj *unstructured.Unstructured, config serviceConfig, informerFactories map[string]dynamicinformer.DynamicSharedInformerFactory) {
-	log.Logger.Tracef("handle %s called", action)
-	defer log.Logger.Trace("handle completed")
-
-	// get object from cluster (even through we have an unstructured.Unstructured, it is really only the metadata; to get the full object we need to fetch it from the cluster)
-	obj, err := getUnstructuredObject(obj)
-=======
 func handle(obj *unstructured.Unstructured, config serviceConfig, informerFactories map[string]dynamicinformer.DynamicSharedInformerFactory, gvr schema.GroupVersionResource) {
 	log.Logger.Tracef("handle called")
 	defer log.Logger.Trace("handle completed")
 
 	// get object from cluster (even through we have an unstructured.Unstructured, it is really only the metadata; to get the full object we need to fetch it from the cluster)
 	obj, err := getUnstructuredObject(obj, gvr)
->>>>>>> 5c18637c
 	if err != nil {
 		log.Logger.Debug("unable to fetch object from cluster")
 		return
@@ -53,11 +44,7 @@
 	if obj.GetDeletionTimestamp() == nil && !containsString(obj.GetFinalizers(), iter8Finalizer) {
 		obj.SetFinalizers(append(obj.GetFinalizers(), iter8Finalizer))
 		log.Logger.Debug("adding Iter8 finalizer")
-<<<<<<< HEAD
-		_, err := updateUnstructuredObject(obj)
-=======
 		_, err := updateUnstructuredObject(obj, gvr)
->>>>>>> 5c18637c
 		if err != nil {
 			log.Logger.Warn("unable to add finalizer: ", err.Error())
 		}
@@ -72,13 +59,8 @@
 	// get application configuration
 	appConfig := getApplicationConfig(namespace, application, config)
 	if appConfig == nil {
-<<<<<<< HEAD
-		// we found a resource that is not part of an a/b/n test; ignore the object
-		log.Logger.Debugf("object for application %s/%s has no a/b/n configuration", namespace, application)
-=======
 		// we found a resource that is not part of an A/B/n test; ignore the object
 		log.Logger.Debugf("object for application %s/%s has no A/B/n configuration", namespace, application)
->>>>>>> 5c18637c
 		return
 	}
 
@@ -97,19 +79,11 @@
 	a.ClearTracks()
 
 	//   for each track, find the version (from cluster objects) and update the mapping
-<<<<<<< HEAD
-	for _, track := range trackNames(application, *appConfig) {
-		log.Logger.Trace("updateApplication for track ", track)
-		version, ok := isTrackReady(track, applicationObjs[track], len(appConfig.Resources))
-		log.Logger.Trace("updateApplication for track ", track, " found version ", version, " ", ok)
-		if ok {
-=======
 	for _, track := range getTrackNames(application, *appConfig) {
 		log.Logger.Trace("updateApplication for track ", track)
 		version := isTrackReady(track, applicationObjs[track], len(appConfig.Resources))
 		log.Logger.Trace("updateApplication for track ", track, " found version ", version)
 		if version != "" {
->>>>>>> 5c18637c
 			a.GetVersion(version, true)
 			a.Tracks[track] = version
 		}
@@ -122,11 +96,7 @@
 		// do here (at end) after updating the ApplicationsMap
 		log.Logger.Debug("removing Iter8 finalizer")
 		obj.SetFinalizers(removeIter8Finalizer(obj.GetFinalizers()))
-<<<<<<< HEAD
-		_, err := updateUnstructuredObject(obj)
-=======
 		_, err := updateUnstructuredObject(obj, gvr)
->>>>>>> 5c18637c
 		if err != nil {
 			log.Logger.Warn("unable to remove finalizer: ", err.Error())
 		}
@@ -165,10 +135,6 @@
 		return true
 	}
 
-<<<<<<< HEAD
-	// get ConditionStatus
-=======
->>>>>>> 5c18637c
 	cs, err := getConditionStatus(obj, *condition)
 	if err != nil {
 		log.Logger.Error("unable to get status: ", err.Error())
@@ -178,40 +144,21 @@
 		return true
 	}
 
-<<<<<<< HEAD
-	// condition not True
-=======
 	// condition not true
->>>>>>> 5c18637c
 	return false
 }
 
 // TODO rewrite using NestedStringMap
 func getConditionStatus(obj *unstructured.Unstructured, conditionType string) (*string, error) {
-<<<<<<< HEAD
-
 	if obj == nil {
 		return nil, errors.New("no object")
 	}
-
-	obj.GetNamespace()
 
 	resultJSON, err := obj.MarshalJSON()
 	if err != nil {
 		return nil, err
 	}
 
-=======
-	if obj == nil {
-		return nil, errors.New("no object")
-	}
-
-	resultJSON, err := obj.MarshalJSON()
-	if err != nil {
-		return nil, err
-	}
-
->>>>>>> 5c18637c
 	resultObj := make(map[string]interface{})
 	err = json.Unmarshal(resultJSON, &resultObj)
 	if err != nil {
@@ -258,16 +205,9 @@
 
 // getApplicationObjects identifies a list of objects related to application based on the name
 func getApplicationObjects(namespace string, application string, appConfig appDetails, informerFactories map[string]dynamicinformer.DynamicSharedInformerFactory) map[string][]trackObject {
-<<<<<<< HEAD
-
-	// initialize
-	var trackToObjectList = map[string][]trackObject{}
-	tracks := trackNames(application, appConfig)
-=======
 	// initialize
 	var trackToObjectList = map[string][]trackObject{}
 	tracks := getTrackNames(application, appConfig)
->>>>>>> 5c18637c
 	for _, track := range tracks {
 		trackToObjectList[track] = []trackObject{}
 	}
@@ -303,20 +243,11 @@
 }
 
 // isTrackReady checks that all expected objects for the track exist, that the version is defined (consistently) and that the objects are ready
-<<<<<<< HEAD
-func isTrackReady(track string, trackObjects []trackObject, expectedNumberTrackObjects int) (string, bool) {
-
-	// all objects exist
-	if len(trackObjects) != expectedNumberTrackObjects {
-		log.Logger.Debugf("expected %d objects; found %d (track: %s)", expectedNumberTrackObjects, len(trackObjects), track)
-		return "", false
-=======
 func isTrackReady(track string, trackObjects []trackObject, expectedNumberTrackObjects int) string {
 	// all objects exist
 	if len(trackObjects) != expectedNumberTrackObjects {
 		log.Logger.Debugf("expected %d objects; found %d (track: %s)", expectedNumberTrackObjects, len(trackObjects), track)
 		return ""
->>>>>>> 5c18637c
 	}
 
 	// single version identified on at least one object
@@ -327,45 +258,20 @@
 			if version != "" && version != v {
 				// different versions on resources of the same track
 				log.Logger.Debugf("inconsistent value for label %s (track: %s)", versionLabel, track)
-<<<<<<< HEAD
-				return "", false
-=======
 				return ""
->>>>>>> 5c18637c
 			}
 			version = v
 		}
 	}
 	if version == "" {
 		log.Logger.Debugf("no value for label %s found (track: %s)", versionLabel, track)
-<<<<<<< HEAD
-		return "", false
-=======
 		return ""
->>>>>>> 5c18637c
 	}
 
 	// all objects are ready
 	for _, to := range trackObjects {
 		if !isObjectReady(to.object, to.gvr, to.condition) {
 			log.Logger.Debugf("no object found of type %v (track: %s)", to.gvr, track)
-<<<<<<< HEAD
-			return "", false
-		}
-	}
-
-	return version, true
-}
-
-func updateUnstructuredObject(uObj *unstructured.Unstructured) (*unstructured.Unstructured, error) {
-	gvr, err := k8sclient.Client.GVR(uObj)
-	if err != nil {
-		return nil, err
-	}
-
-	updatedObj, err := k8sclient.Client.Dynamic().
-		Resource(*gvr).Namespace(uObj.GetNamespace()).
-=======
 			return ""
 		}
 	}
@@ -376,7 +282,6 @@
 func updateUnstructuredObject(uObj *unstructured.Unstructured, gvr schema.GroupVersionResource) (*unstructured.Unstructured, error) {
 	updatedObj, err := k8sclient.Client.Dynamic().
 		Resource(gvr).Namespace(uObj.GetNamespace()).
->>>>>>> 5c18637c
 		Update(
 			context.TODO(),
 			uObj,
@@ -386,20 +291,9 @@
 	return updatedObj, err
 }
 
-<<<<<<< HEAD
-func getUnstructuredObject(uObj *unstructured.Unstructured) (*unstructured.Unstructured, error) {
-	gvr, err := k8sclient.Client.GVR(uObj)
-	if err != nil {
-		return nil, err
-	}
-
-	obj, err := k8sclient.Client.Dynamic().
-		Resource(*gvr).Namespace(uObj.GetNamespace()).
-=======
 func getUnstructuredObject(uObj *unstructured.Unstructured, gvr schema.GroupVersionResource) (*unstructured.Unstructured, error) {
 	obj, err := k8sclient.Client.Dynamic().
 		Resource(gvr).Namespace(uObj.GetNamespace()).
->>>>>>> 5c18637c
 		Get(
 			context.TODO(),
 			uObj.GetName(),
