package watcher

// informer.go - informer(s) to watch desired resources/namespaces

import (
	"fmt"

	"github.com/iter8-tools/iter8/abn/k8sclient"
	"github.com/iter8-tools/iter8/base/log"
	"k8s.io/apimachinery/pkg/apis/meta/v1/unstructured"
	"k8s.io/apimachinery/pkg/runtime/schema"
	"k8s.io/client-go/dynamic/dynamicinformer"
	"k8s.io/client-go/tools/cache"
)

// Iter8Watcher enables creation of informers needed by the abn service
type Iter8Watcher struct {
	factories map[string]dynamicinformer.DynamicSharedInformerFactory
}

// NewIter8Watcher returns a watcher for iter8 related objects
<<<<<<< HEAD
// func NewIter8Watcher(resourceTypes []schema.GroupVersionResource, namespaces []string) *Iter8Watcher {
=======
>>>>>>> 5c18637c
func NewIter8Watcher(configFile string) *Iter8Watcher {
	c := readServiceConfig(configFile)

	w := &Iter8Watcher{
		factories: map[string]dynamicinformer.DynamicSharedInformerFactory{},
	}

<<<<<<< HEAD
	handlerFunc := func(action string, validNames []string) func(obj interface{}) {
		return func(obj interface{}) {
			o := obj.(*unstructured.Unstructured)
			if containsString(validNames, o.GetName()) {
				handle(action, o, c, w.factories)
=======
	handlerFunc := func(validNames []string, gvr schema.GroupVersionResource) func(obj interface{}) {
		return func(obj interface{}) {
			o := obj.(*unstructured.Unstructured)
			if containsString(validNames, o.GetName()) {
				handle(o, c, w.factories, gvr)
>>>>>>> 5c18637c
			}
		}
	}

	// for each namespace:
	//   identify all resources to watch (create informer for each), and
	//   names of all resources to watch
	//   create informerfactory
	for ns, apps := range c {
		var byResource map[schema.GroupVersionResource]([]string) = map[schema.GroupVersionResource]([]string){}
		w.factories[ns] = dynamicinformer.NewFilteredDynamicSharedInformerFactory(k8sclient.Client.Dynamic(), 0, ns, nil)

		// identify resources expected in namespace and list of resource names expected
		// the resources will be used to create informers
		// the list of names will be used to filter the objects that trigger the informer
		for nm, details := range apps {
<<<<<<< HEAD
			validNames := validObjectNames(nm, details.MaxNumCandidates)
=======
			validNames := getValidObjectNames(nm, details.MaxNumCandidates)
>>>>>>> 5c18637c
			for _, r := range details.Resources {
				byResource[r.GroupVersionResource] = append(byResource[r.GroupVersionResource], validNames...)
			}
		}

		// create informer for each resource in namespace
<<<<<<< HEAD
		for r, validNames := range byResource {
			informer := w.factories[ns].ForResource(r)
			informer.Informer().AddEventHandler(cache.ResourceEventHandlerFuncs{
				AddFunc: handlerFunc("ADD", validNames),
				UpdateFunc: func(oldObj, obj interface{}) {
					handlerFunc("UPDATE", validNames)(obj)
				},
				DeleteFunc: handlerFunc("DELETE", validNames),
=======
		for gvr, validNames := range byResource {
			informer := w.factories[ns].ForResource(gvr)
			_, err := informer.Informer().AddEventHandler(cache.ResourceEventHandlerFuncs{
				AddFunc: handlerFunc(validNames, gvr),
				UpdateFunc: func(oldObj, obj interface{}) {
					handlerFunc(validNames, gvr)(obj)
				},
				DeleteFunc: handlerFunc(validNames, gvr),
>>>>>>> 5c18637c
			})

			if err != nil {
				log.Logger.Error(fmt.Sprintf("cannot add event handler for namespace \"%s\" and GVR \"%s\": \"%s\"", ns, gvr, err))
			}
		}
	}
	return w
}

// Start starts the watcher
func (watcher *Iter8Watcher) Start(stopChannel chan struct{}) {
	for _, f := range watcher.factories {
		f.Start(stopChannel)
	}
}

// valid object names for an application
// based on the assumption that the names are of the form:
//
//	app, app-candidate-i for i = 1, 2, ..., maxNumCandidates
<<<<<<< HEAD
func validObjectNames(application string, maxNum int) []string {
=======
func getValidObjectNames(application string, maxNum int) []string {
>>>>>>> 5c18637c
	expectedObjectNames := make([]string, maxNum+1)
	expectedObjectNames[0] = application
	for i := 1; i <= maxNum; i++ {
		expectedObjectNames[i] = fmt.Sprintf("%s-candidate-%d", application, i)
	}
	return expectedObjectNames
}

<<<<<<< HEAD
// trackNames creates list of expected trackNames
// based on the assumption that the track names are the same as the object names
func trackNames(application string, appConfig appDetails) []string {
	return validObjectNames(application, appConfig.MaxNumCandidates)
=======
// getTrackNames creates list of expected getTrackNames
// based on the assumption that the track names are the same as the object names
func getTrackNames(application string, appConfig appDetails) []string {
	return getValidObjectNames(application, appConfig.MaxNumCandidates)
>>>>>>> 5c18637c
}

// containsString determines if an array contains a specific string
func containsString(array []string, s string) bool {
	for _, v := range array {
		if v == s {
			return true
		}
	}
	return false
}<|MERGE_RESOLUTION|>--- conflicted
+++ resolved
@@ -19,10 +19,6 @@
 }
 
 // NewIter8Watcher returns a watcher for iter8 related objects
-<<<<<<< HEAD
-// func NewIter8Watcher(resourceTypes []schema.GroupVersionResource, namespaces []string) *Iter8Watcher {
-=======
->>>>>>> 5c18637c
 func NewIter8Watcher(configFile string) *Iter8Watcher {
 	c := readServiceConfig(configFile)
 
@@ -30,19 +26,11 @@
 		factories: map[string]dynamicinformer.DynamicSharedInformerFactory{},
 	}
 
-<<<<<<< HEAD
-	handlerFunc := func(action string, validNames []string) func(obj interface{}) {
-		return func(obj interface{}) {
-			o := obj.(*unstructured.Unstructured)
-			if containsString(validNames, o.GetName()) {
-				handle(action, o, c, w.factories)
-=======
 	handlerFunc := func(validNames []string, gvr schema.GroupVersionResource) func(obj interface{}) {
 		return func(obj interface{}) {
 			o := obj.(*unstructured.Unstructured)
 			if containsString(validNames, o.GetName()) {
 				handle(o, c, w.factories, gvr)
->>>>>>> 5c18637c
 			}
 		}
 	}
@@ -59,27 +47,13 @@
 		// the resources will be used to create informers
 		// the list of names will be used to filter the objects that trigger the informer
 		for nm, details := range apps {
-<<<<<<< HEAD
-			validNames := validObjectNames(nm, details.MaxNumCandidates)
-=======
 			validNames := getValidObjectNames(nm, details.MaxNumCandidates)
->>>>>>> 5c18637c
 			for _, r := range details.Resources {
 				byResource[r.GroupVersionResource] = append(byResource[r.GroupVersionResource], validNames...)
 			}
 		}
 
 		// create informer for each resource in namespace
-<<<<<<< HEAD
-		for r, validNames := range byResource {
-			informer := w.factories[ns].ForResource(r)
-			informer.Informer().AddEventHandler(cache.ResourceEventHandlerFuncs{
-				AddFunc: handlerFunc("ADD", validNames),
-				UpdateFunc: func(oldObj, obj interface{}) {
-					handlerFunc("UPDATE", validNames)(obj)
-				},
-				DeleteFunc: handlerFunc("DELETE", validNames),
-=======
 		for gvr, validNames := range byResource {
 			informer := w.factories[ns].ForResource(gvr)
 			_, err := informer.Informer().AddEventHandler(cache.ResourceEventHandlerFuncs{
@@ -88,7 +62,6 @@
 					handlerFunc(validNames, gvr)(obj)
 				},
 				DeleteFunc: handlerFunc(validNames, gvr),
->>>>>>> 5c18637c
 			})
 
 			if err != nil {
@@ -110,11 +83,7 @@
 // based on the assumption that the names are of the form:
 //
 //	app, app-candidate-i for i = 1, 2, ..., maxNumCandidates
-<<<<<<< HEAD
-func validObjectNames(application string, maxNum int) []string {
-=======
 func getValidObjectNames(application string, maxNum int) []string {
->>>>>>> 5c18637c
 	expectedObjectNames := make([]string, maxNum+1)
 	expectedObjectNames[0] = application
 	for i := 1; i <= maxNum; i++ {
@@ -123,17 +92,10 @@
 	return expectedObjectNames
 }
 
-<<<<<<< HEAD
-// trackNames creates list of expected trackNames
-// based on the assumption that the track names are the same as the object names
-func trackNames(application string, appConfig appDetails) []string {
-	return validObjectNames(application, appConfig.MaxNumCandidates)
-=======
 // getTrackNames creates list of expected getTrackNames
 // based on the assumption that the track names are the same as the object names
 func getTrackNames(application string, appConfig appDetails) []string {
 	return getValidObjectNames(application, appConfig.MaxNumCandidates)
->>>>>>> 5c18637c
 }
 
 // containsString determines if an array contains a specific string
